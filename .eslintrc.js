module.exports = {
  root: true,
  extends: 'airbnb-base',
  plugins: [
    'json',
  ],
  env: {
    browser: true,
  },
  parser: '@babel/eslint-parser',
  parserOptions: {
    allowImportExportEverywhere: true,
    sourceType: 'module',
    requireConfigFile: false,
  },
  rules: {
<<<<<<< HEAD
    'json/*': 'error',
    // allow reassigning param
    'no-param-reassign': [2, { props: false }],
    'linebreak-style': ['error', 'unix'],
    'import/extensions': ['error', {
      js: 'always',
    }],
=======
    'import/extensions': ['error', { js: 'always' }], // require js file extensions in imports
    'linebreak-style': ['error', 'unix'], // enforce unix linebreaks
    'no-param-reassign': [2, { props: false }], // allow modifying properties of param
>>>>>>> 892e3f02
  },
};<|MERGE_RESOLUTION|>--- conflicted
+++ resolved
@@ -1,8 +1,8 @@
 module.exports = {
   root: true,
-  extends: 'airbnb-base',
-  plugins: [
-    'json',
+  extends: [
+    'airbnb-base',
+    'plugin:json/recommended',
   ],
   env: {
     browser: true,
@@ -14,18 +14,8 @@
     requireConfigFile: false,
   },
   rules: {
-<<<<<<< HEAD
-    'json/*': 'error',
-    // allow reassigning param
-    'no-param-reassign': [2, { props: false }],
-    'linebreak-style': ['error', 'unix'],
-    'import/extensions': ['error', {
-      js: 'always',
-    }],
-=======
     'import/extensions': ['error', { js: 'always' }], // require js file extensions in imports
     'linebreak-style': ['error', 'unix'], // enforce unix linebreaks
     'no-param-reassign': [2, { props: false }], // allow modifying properties of param
->>>>>>> 892e3f02
   },
 };
--- conflicted
+++ resolved
@@ -255,39 +255,6 @@
 }
 
 /**
-<<<<<<< HEAD
-=======
- * Copies the given asset to the clipboard, without using the Repository API,
- * and therefore avoiding calls directly to AEM. The primary case for using
- * this method would be if AEM's CORS policies would deny requests from the
- * asset selector.
- * @param {Asset} asset Asset repository metadata, as provided by the asset
- *  selector.
- * @returns {Promise<boolean>} Resolves with true if the asset was
- *  copied successfully, otherwise resolves with false.
- */
-export async function copyAssetWithoutRapi(asset) {
-  const maxRendition = getCopyRendition(asset);
-  if (!maxRendition) {
-    console.log('No rendition to copy found');
-    return false;
-  }
-  try {
-    const assetPublicUrl = await getAssetPublicUrl(maxRendition.href.substring(0, maxRendition.href.indexOf('?')));
-    if (!assetPublicUrl) {
-      console.log('Unable to generate public url for copy');
-      return false;
-    }
-    await copyToClipboardWithHtml(assetPublicUrl);
-  } catch (e) {
-    console.log('Error copying asset to clipboard', e);
-    return false;
-  }
-  return true;
-}
-
-/**
->>>>>>> c54351fe
  * Copies the given asset to the clipboard, using the Repository API to
  * generate a download URL for the asset, then using the generated URL
  * to copy the asset's content to the clipboard.

.cards > ul {
  list-style: none;
  margin: 0;
  padding: 0;
  display: grid;
  grid-template-columns: repeat(auto-fill, minmax(257px, 1fr));
  grid-gap: 24px;
}

.cards > ul > li {
  border: 1px solid #dadada;
  background-color: var(--background-color);
}

  .cards .cards-card-body {
    margin: 16px;
  }

  .cards .cards-card-image {
    line-height: 0;
  }

<<<<<<< HEAD
  .cards .cards-card-body > *:first-child {
    margin-top: 0;
  }

  .cards > ul > li img {
    width: 100%;
    aspect-ratio: 4 / 3;
    object-fit: cover;
  }
=======
.cards > ul > li img {
  width: 100%;
  aspect-ratio: 4 / 3;
  object-fit: cover;
}
>>>>>>> 415c6eb9
<|MERGE_RESOLUTION|>--- conflicted
+++ resolved
@@ -20,7 +20,6 @@
     line-height: 0;
   }
 
-<<<<<<< HEAD
   .cards .cards-card-body > *:first-child {
     margin-top: 0;
   }
@@ -29,11 +28,4 @@
     width: 100%;
     aspect-ratio: 4 / 3;
     object-fit: cover;
-  }
-=======
-.cards > ul > li img {
-  width: 100%;
-  aspect-ratio: 4 / 3;
-  object-fit: cover;
-}
->>>>>>> 415c6eb9
+  }
{
  "name": "@adobe/aem-boilerplate",
  "private": true,
  "version": "1.3.0",
  "description": "Starter project for Adobe Helix",
  "scripts": {
    "lint:js": "eslint . --ext .json,.js",
    "lint:css": "stylelint blocks/**/*.css styles/*.css",
    "lint": "npm run lint:js && npm run lint:css"
  },
  "repository": {
    "type": "git",
    "url": "git+https://github.com/adobe/aem-boilerplate.git"
  },
  "author": "Adobe",
  "license": "Apache License 2.0",
  "bugs": {
    "url": "https://github.com/adobe/aem-boilerplate/issues"
  },
  "homepage": "https://github.com/adobe/aem-boilerplate#readme",
  "devDependencies": {
<<<<<<< HEAD
    "@babel/core": "7.24.4",
    "@babel/eslint-parser": "7.24.1",
    "chai": "5.1.0",
    "eslint": "^8.57.0",
    "eslint-config-airbnb-base": "15.0.0",
    "eslint-plugin-import": "2.29.1",
    "eslint-plugin-json": "^3.1.0",
    "stylelint": "16.3.1",
=======
    "@babel/eslint-parser": "7.24.7",
    "eslint": "8.57.0",
    "eslint-config-airbnb-base": "15.0.0",
    "eslint-plugin-import": "2.29.1",
    "stylelint": "16.6.1",
>>>>>>> 72b31ebc
    "stylelint-config-standard": "36.0.0"
  }
}<|MERGE_RESOLUTION|>--- conflicted
+++ resolved
@@ -19,22 +19,12 @@
   },
   "homepage": "https://github.com/adobe/aem-boilerplate#readme",
   "devDependencies": {
-<<<<<<< HEAD
-    "@babel/core": "7.24.4",
     "@babel/eslint-parser": "7.24.1",
-    "chai": "5.1.0",
-    "eslint": "^8.57.0",
-    "eslint-config-airbnb-base": "15.0.0",
-    "eslint-plugin-import": "2.29.1",
-    "eslint-plugin-json": "^3.1.0",
-    "stylelint": "16.3.1",
-=======
-    "@babel/eslint-parser": "7.24.7",
     "eslint": "8.57.0",
     "eslint-config-airbnb-base": "15.0.0",
     "eslint-plugin-import": "2.29.1",
+    "eslint-plugin-json": "3.1.0",
     "stylelint": "16.6.1",
->>>>>>> 72b31ebc
     "stylelint-config-standard": "36.0.0"
   }
 }
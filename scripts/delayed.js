<<<<<<< HEAD
// add delayed functionality here
=======
// eslint-disable-next-line import/no-cycle
import { sampleRUM } from './aem.js';

// Core Web Vitals RUM collection
sampleRUM('cwv');

// add more delayed functionality here
document.dispatchEvent(new Event('delayed-phase'));
Window.DELAYED_PHASE = true;
>>>>>>> d7787325
<|MERGE_RESOLUTION|>--- conflicted
+++ resolved
@@ -1,13 +1,2 @@
-<<<<<<< HEAD
-// add delayed functionality here
-=======
-// eslint-disable-next-line import/no-cycle
-import { sampleRUM } from './aem.js';
-
-// Core Web Vitals RUM collection
-sampleRUM('cwv');
-
-// add more delayed functionality here
 document.dispatchEvent(new Event('delayed-phase'));
-Window.DELAYED_PHASE = true;
->>>>>>> d7787325
+Window.DELAYED_PHASE = true;
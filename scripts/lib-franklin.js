--- conflicted
+++ resolved
@@ -166,11 +166,7 @@
       } catch (error) {
         ICONS_CACHE[iconName] = false;
         // eslint-disable-next-line no-console
-<<<<<<< HEAD
-        console.error(err);
-=======
         console.error(error);
->>>>>>> 697ecf6b
       }
     }
   }));

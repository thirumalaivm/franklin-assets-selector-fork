/*
Copyright 2023 Adobe. All rights reserved.
This file is licensed to you under the Apache License, Version 2.0 (the "License");
you may not use this file except in compliance with the License. You may obtain a copy
of the License at http://www.apache.org/licenses/LICENSE-2.0

Unless required by applicable law or agreed to in writing, software distributed under
the License is distributed on an "AS IS" BASIS, WITHOUT WARRANTIES OR REPRESENTATIONS
OF ANY KIND, either express or implied. See the License for the specific language
governing permissions and limitations under the License.
*/
@font-face {
<<<<<<< HEAD
    font-family: roboto;
    font-style: normal;
    font-weight: 700;
    font-display: swap;
    src: url('../fonts/roboto-bold.woff2') format('woff2');
    unicode-range: U+0000-00FF, U+0131, U+0152-0153, U+02BB-02BC, U+02C6, U+02DA, U+02DC, U+2000-206F, U+2074, U+20AC, U+2122, U+2191, U+2193, U+2212, U+2215, U+FEFF, U+FFFD;
  }

  @font-face {
    font-family: roboto;
    font-style: normal;
    font-weight: 400;
    font-display: swap;
    src: url('../fonts/roboto-regular.woff2') format('woff2');
    unicode-range: U+0000-00FF, U+0131, U+0152-0153, U+02BB-02BC, U+02C6, U+02DA, U+02DC, U+2000-206F, U+2074, U+20AC, U+2122, U+2191, U+2193, U+2212, U+2215, U+FEFF, U+FFFD;
  }
=======
  font-family: roboto;
  font-style: normal;
  font-weight: 700;
  font-display: swap;
  src: url('../fonts/roboto-bold.woff2') format('woff2');
  unicode-range: U+0000-00FF, U+0131, U+0152-0153, U+02BB-02BC, U+02C6, U+02DA, U+02DC, U+2000-206F, U+2074, U+20AC, U+2122, U+2191, U+2193, U+2212, U+2215, U+FEFF, U+FFFD;
}

@font-face {
  font-family: roboto;
  font-style: normal;
  font-weight: 400;
  font-display: swap;
  src: url('../fonts/roboto-regular.woff2') format('woff2');
  unicode-range: U+0000-00FF, U+0131, U+0152-0153, U+02BB-02BC, U+02C6, U+02DA, U+02DC, U+2000-206F, U+2074, U+20AC, U+2122, U+2191, U+2193, U+2212, U+2215, U+FEFF, U+FFFD;
}
>>>>>>> 8093106f
<|MERGE_RESOLUTION|>--- conflicted
+++ resolved
@@ -10,24 +10,6 @@
 governing permissions and limitations under the License.
 */
 @font-face {
-<<<<<<< HEAD
-    font-family: roboto;
-    font-style: normal;
-    font-weight: 700;
-    font-display: swap;
-    src: url('../fonts/roboto-bold.woff2') format('woff2');
-    unicode-range: U+0000-00FF, U+0131, U+0152-0153, U+02BB-02BC, U+02C6, U+02DA, U+02DC, U+2000-206F, U+2074, U+20AC, U+2122, U+2191, U+2193, U+2212, U+2215, U+FEFF, U+FFFD;
-  }
-
-  @font-face {
-    font-family: roboto;
-    font-style: normal;
-    font-weight: 400;
-    font-display: swap;
-    src: url('../fonts/roboto-regular.woff2') format('woff2');
-    unicode-range: U+0000-00FF, U+0131, U+0152-0153, U+02BB-02BC, U+02C6, U+02DA, U+02DC, U+2000-206F, U+2074, U+20AC, U+2122, U+2191, U+2193, U+2212, U+2215, U+FEFF, U+FFFD;
-  }
-=======
   font-family: roboto;
   font-style: normal;
   font-weight: 700;
@@ -43,5 +25,4 @@
   font-display: swap;
   src: url('../fonts/roboto-regular.woff2') format('woff2');
   unicode-range: U+0000-00FF, U+0131, U+0152-0153, U+02BB-02BC, U+02C6, U+02DA, U+02DC, U+2000-206F, U+2074, U+20AC, U+2122, U+2191, U+2193, U+2212, U+2215, U+FEFF, U+FFFD;
-}
->>>>>>> 8093106f
+}
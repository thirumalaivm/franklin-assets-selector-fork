/*
 * Copyright 2020 Adobe. All rights reserved.
 * This file is licensed to you under the Apache License, Version 2.0 (the "License");
 * you may not use this file except in compliance with the License. You may obtain a copy
 * of the License at http://www.apache.org/licenses/LICENSE-2.0
 *
 * Unless required by applicable law or agreed to in writing, software distributed under
 * the License is distributed on an "AS IS" BASIS, WITHOUT WARRANTIES OR REPRESENTATIONS
 * OF ANY KIND, either express or implied. See the License for the specific language
 * governing permissions and limitations under the License.
 */

 :root {
  --link-color: 3,95,230;
  --background-color: 255,255,255;
  --text-color: 0,0,0;
}

@media (prefers-color-scheme: dark) {
  :root {
      --link-color: 21,190,236;
      --background-color: 0,0,0;
      --text-color: 255,255,255;
  }
}


html {
  font-size: 62.5%;
  text-rendering: optimizeLegibility;
  -webkit-font-smoothing: antialiased;
}

body {
  margin: 0;
  font-family: 'helvetica neue', helvetica,
  ubuntu,
  roboto, noto,
  sans-serif;
  line-height: 1.6;
  margin: 0;
  color: rgba(var(--text-color),.9);
  background-color: rgba(var(--background-color),.92);
  opacity: 0;
}

body.appear {
  opacity: 1;
}

header {
  height: 64px;
}

main {
  font-size: 1.6rem;
  min-height: calc(100vh - 156px);
}

h1, h2, h3,
h4, h5, h6 {
  font-weight: 600;
  line-height: 1.25;
  margin-top: 1em;
  margin-bottom: .5em;
}

h1 { font-size: 3rem; }
h2 { font-size: 2.25rem; }
h3 { font-size: 1.5rem; }
h4 { font-size: 1.25rem; }
h5 { font-size: 1rem; }
h6 { font-size: .875rem; }

p, dl, ol, ul, pre, blockquote {
  margin-top: 1em;
  margin-bottom: 1em;
}

a:any-link {
  color: rgb(var(--link-color));
  text-decoration: none;
}

a:hover {
  text-decoration: underline;
}

code,
pre,
samp {
font-family:
  'Roboto Mono',
  Menlo,
  Consolas,
  'Liberation Mono',
  monospace;
}

code, samp {
font-size: 87.5%;
padding: .125em;
}

pre {
font-size: 75%;
overflow: scroll;
}

main input, main button {
  font-size: 1.25rem;
  width: 100%;
  max-width: 50rem;
  display: block;
  margin-bottom: 1rem;
  padding: 0.75rem 0.6rem;    
  border-radius: 0.25rem;
}

main button {
  color: rgb(var(--background-color));
  border: none;
  background-color: rgba(var(--link-color), 0.9);
}

main button:hover {
  background-color: rgba(var(--link-color), 1);
  cursor: pointer;
}

main input {
  border: 1px solid rgba(var(--text-color),0.5);
  color: rgb(var(--text-color));
  background-color: rgba(var(--background-color), 0.5);
}

main input:hover {
  border: 1px solid rgba(var(--text-color),0.9);
}

main .section {
  padding: 0 2rem; 
}

main pre {
  background-color: rgb(var(--text-color),0.05);;
  padding: 1em;
  border-radius: .25em;
  overflow-x: auto;
  white-space: pre;
}

main blockquote {
  font-style: italic;
  margin: 3rem;
  text-indent: -1rem;
  hanging-punctuation: first;
}

main blockquote p::before {
  content: "“";
  line-height: 0;
}

main blockquote p::after {
  content: "”";
  line-height: 0;
}

hr {
  margin-top: 1.5em;
  margin-bottom: 1.5em;
  border: 0;
  border-bottom: 1px solid rgba(var(--text-color),0.2);
}

main img {
  max-width: 100%;
  height: auto;
}

@media (min-width: 600px) {
  html {
      font-size: 85%;
  }

  main {
    min-height: calc(100vh - 190px);
  }
}
@media (min-width: 900px) {
  html {
      font-size: 100%;
  }

  main {
    min-height: calc(100vh - 212px);
  }
<<<<<<< HEAD

  main>.section-wrapper>div {
    max-width: 30em;
    margin: auto;
=======
  main>.section>div {
      max-width: 30em;
      margin: auto;
>>>>>>> f5bb3a43
  }    
}

/* above the fold CSS goes here to squash CLS */

<<<<<<< HEAD
main .section-wrapper[data-section-status='loading'], main .section-wrapper[data-section-status='initialized'] {
  display: none;
}
=======
main .section[data-section-status='loading'], main .section[data-section-status='initialized'] {
    display: none;
  }
  
>>>>>>> f5bb3a43
<|MERGE_RESOLUTION|>--- conflicted
+++ resolved
@@ -11,16 +11,16 @@
  */
 
  :root {
-  --link-color: 3,95,230;
-  --background-color: 255,255,255;
-  --text-color: 0,0,0;
+  --link-color: 3 95 230;
+  --background-color: 255 255 255;
+  --text-color: 0 0 0;
 }
 
 @media (prefers-color-scheme: dark) {
   :root {
-      --link-color: 21,190,236;
-      --background-color: 0,0,0;
-      --text-color: 255,255,255;
+      --link-color: 21 190 236;
+      --background-color: 0 0 0;
+      --text-color: 255 255 255;
   }
 }
 
@@ -33,14 +33,15 @@
 
 body {
   margin: 0;
-  font-family: 'helvetica neue', helvetica,
-  ubuntu,
-  roboto, noto,
-  sans-serif;
+  font-family: 'helvetica neue',
+    helvetica,
+    ubuntu,
+    roboto,
+    noto,
+    sans-serif;
   line-height: 1.6;
-  margin: 0;
-  color: rgba(var(--text-color),.9);
-  background-color: rgba(var(--background-color),.92);
+  color: rgba(var(--text-color) / 90%);
+  background-color: rgba(var(--background-color) / 92%);
   opacity: 0;
 }
 
@@ -120,22 +121,22 @@
 main button {
   color: rgb(var(--background-color));
   border: none;
-  background-color: rgba(var(--link-color), 0.9);
+  background-color: rgba(var(--link-color) / 90%);
 }
 
 main button:hover {
-  background-color: rgba(var(--link-color), 1);
+  background-color: rgb(var(--link-color));
   cursor: pointer;
 }
 
 main input {
-  border: 1px solid rgba(var(--text-color),0.5);
+  border: 1px solid rgba(var(--text-color) / 50%);
   color: rgb(var(--text-color));
-  background-color: rgba(var(--background-color), 0.5);
+  background-color: rgba(var(--background-color) / 50%);
 }
 
 main input:hover {
-  border: 1px solid rgba(var(--text-color),0.9);
+  border: 1px solid rgba(var(--text-color) / 90%);
 }
 
 main .section {
@@ -143,7 +144,7 @@
 }
 
 main pre {
-  background-color: rgb(var(--text-color),0.05);;
+  background-color: rgba(var(--text-color) / 5%);
   padding: 1em;
   border-radius: .25em;
   overflow-x: auto;
@@ -171,7 +172,7 @@
   margin-top: 1.5em;
   margin-bottom: 1.5em;
   border: 0;
-  border-bottom: 1px solid rgba(var(--text-color),0.2);
+  border-bottom: 1px solid rgba(var(--text-color) / 20%);
 }
 
 main img {
@@ -196,28 +197,15 @@
   main {
     min-height: calc(100vh - 212px);
   }
-<<<<<<< HEAD
-
-  main>.section-wrapper>div {
+
+  main>.section>div {
     max-width: 30em;
     margin: auto;
-=======
-  main>.section>div {
-      max-width: 30em;
-      margin: auto;
->>>>>>> f5bb3a43
   }    
 }
 
 /* above the fold CSS goes here to squash CLS */
 
-<<<<<<< HEAD
-main .section-wrapper[data-section-status='loading'], main .section-wrapper[data-section-status='initialized'] {
+main .section[data-section-status='loading'], main .section[data-section-status='initialized'] {
   display: none;
-}
-=======
-main .section[data-section-status='loading'], main .section[data-section-status='initialized'] {
-    display: none;
-  }
-  
->>>>>>> f5bb3a43
+}